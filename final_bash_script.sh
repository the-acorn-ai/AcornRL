#!/bin/bash

# Base directory for storing runs
BASE_DIR="training_runs"

# Get current date and time
CURRENT_DATE=$(date +"%Y-%m-%d")
CURRENT_TIME=$(date +"%H-%M-%S")

# Define directories
DAY_FOLDER="$BASE_DIR/$CURRENT_DATE"
RUN_FOLDER="$DAY_FOLDER/$CURRENT_TIME"
DATA_FOLDER="$RUN_FOLDER/data"
CHECKPOINT_FOLDER="$RUN_FOLDER/checkpoints"
LOG_FOLDER="$RUN_FOLDER/logging"


# Create necessary directories
mkdir -p "$DATA_FOLDER" "$CHECKPOINT_FOLDER" "$LOG_FOLDER"


<<<<<<< HEAD
# List of environments (passed as args)
ENV_IDS=("TicTacToe-v0")
EVAL_ENV_IDS=("ConnectFour-v0")

# Number of iterations for training loop
NUM_ITERATIONS=25
EPISODES_PER_ITER=4096 #512 #100 #100
EVAL_EPISODES=512 #0 #20

# Maximum sequence length
MAX_SEQ_LEN=8192
=======
# Number of iterations for training loop
NUM_ITERATIONS=1  # Change as needed

# List of environments (passed as args)
ENV_IDS=("TicTacToe-v0")
EVAL_ENV_IDS=("ConnectFour-v0")
EVAL_EPISODES=128 #0 #20

# Maximum sequence length
MAX_SEQ_LEN=4096
EPISODES_PER_ITER=16384 #512 #100 #100
>>>>>>> e4f91d77
current_checkpoint="deepseek-ai/DeepSeek-R1-Distill-Qwen-1.5B"
TRAIN_METHOD="spag"

# Number of GPUs to use (set dynamically)
NUM_GPUS_REQUESTED=4  # Change this to set how many GPUs to use
<<<<<<< HEAD
MAX_WORKERS=512
VLLM_MAX_NUM_SEQ=64
=======
>>>>>>> e4f91d77

# Detect number of GPUs
NUM_GPUS_AVAILABLE=$(nvidia-smi --query-gpu=name --format=csv,noheader | wc -l)
echo "Detected $NUM_GPUS_AVAILABLE GPUs."

# Ensure we don't request more GPUs than available
if [ "$NUM_GPUS_REQUESTED" -gt "$NUM_GPUS_AVAILABLE" ]; then
    echo "Warning: Requested $NUM_GPUS_REQUESTED GPUs, but only $NUM_GPUS_AVAILABLE available."
    NUM_GPUS=$NUM_GPUS_AVAILABLE
else
    NUM_GPUS=$NUM_GPUS_REQUESTED
fi
GPU_IDS=$(seq -s, 0 $((NUM_GPUS - 1)))  # Generates "0,1" for 2 GPUs, etc.


# Define WandB run info
LOG_WANDB="TRUE"
WANDB_PROJECT="SuperHumanSofty"
WANDB_RUN_NAME="$current_checkpoint-$TRAIN_METHOD-$(date +"%Y%m%d-%H%M%S")"
WANDB_RUN_ID="master-run-$(date +"%Y%m%d-%H%M%S")" 

export WANDB_RUN_NAME
export WANDB_RUN_ID
export WANDB_PROJECT


echo "Starting RL training loop for $NUM_ITERATIONS iterations..."
echo "with environments: $ENV_IDS"
echo "Using GPUs: $GPU_IDS"

for ((i=1; i<=NUM_ITERATIONS; i++)); do
    echo "=== Iteration $i ==="

    # Run data collection
    CUDA_VISIBLE_DEVICES=$GPU_IDS python3 collect_data.py \
        --checkpoint $current_checkpoint\
        --episodes $EPISODES_PER_ITER \
        --max-seq-len $MAX_SEQ_LEN \
        --env-ids "${ENV_IDS[@]}" \
        --output-dir "$RUN_FOLDER" \
        --max-workers $MAX_WORKERS \
        --vllm-max-num-seq $VLLM_MAX_NUM_SEQ \
        --iter $i \
        #--run-eval \
        #--eval-env-ids "${EVAL_ENV_IDS[@]}" \
        #--eval-episodes $EVAL_EPISODES

    echo "[Training] Running training script..."
    
    # Run training script (modify with actual script path & arguments)
<<<<<<< HEAD
    deepspeed --num_gpus $NUM_GPUS train_model.py \
        --max-seq-len $MAX_SEQ_LEN \
        --output-dir "$RUN_FOLDER" \
        --iter $i \
        --train-method $TRAIN_METHOD


    # Log relevant to wandb
    if [ "$LOG_WANDB" = "TRUE" ]; then
        echo "=== Updating WandB for iter  $i ==="
        python3 wandb_summary.py \
            --iter $i \
            --data-folder $RUN_FOLDER \
            --wandb-project $WANDB_PROJECT \
            --wandb-run-name $WANDB_RUN_NAME
    fi

=======
    # deepspeed --num_gpus $NUM_GPUS train_model.py \
    #     --max-seq-len $MAX_SEQ_LEN \
    #     --output-dir "$RUN_FOLDER" \
    #     --iter $i
>>>>>>> e4f91d77

    # current_checkpoint="$CHECKPOINT_FOLDER/$i/model"

    echo "=== Completed Iteration $i ==="
done

echo "Training loop finished!"


<|MERGE_RESOLUTION|>--- conflicted
+++ resolved
@@ -19,7 +19,6 @@
 mkdir -p "$DATA_FOLDER" "$CHECKPOINT_FOLDER" "$LOG_FOLDER"
 
 
-<<<<<<< HEAD
 # List of environments (passed as args)
 ENV_IDS=("TicTacToe-v0")
 EVAL_ENV_IDS=("ConnectFour-v0")
@@ -31,29 +30,13 @@
 
 # Maximum sequence length
 MAX_SEQ_LEN=8192
-=======
-# Number of iterations for training loop
-NUM_ITERATIONS=1  # Change as needed
-
-# List of environments (passed as args)
-ENV_IDS=("TicTacToe-v0")
-EVAL_ENV_IDS=("ConnectFour-v0")
-EVAL_EPISODES=128 #0 #20
-
-# Maximum sequence length
-MAX_SEQ_LEN=4096
-EPISODES_PER_ITER=16384 #512 #100 #100
->>>>>>> e4f91d77
 current_checkpoint="deepseek-ai/DeepSeek-R1-Distill-Qwen-1.5B"
 TRAIN_METHOD="spag"
 
 # Number of GPUs to use (set dynamically)
 NUM_GPUS_REQUESTED=4  # Change this to set how many GPUs to use
-<<<<<<< HEAD
 MAX_WORKERS=512
 VLLM_MAX_NUM_SEQ=64
-=======
->>>>>>> e4f91d77
 
 # Detect number of GPUs
 NUM_GPUS_AVAILABLE=$(nvidia-smi --query-gpu=name --format=csv,noheader | wc -l)
@@ -104,7 +87,6 @@
     echo "[Training] Running training script..."
     
     # Run training script (modify with actual script path & arguments)
-<<<<<<< HEAD
     deepspeed --num_gpus $NUM_GPUS train_model.py \
         --max-seq-len $MAX_SEQ_LEN \
         --output-dir "$RUN_FOLDER" \
@@ -122,12 +104,6 @@
             --wandb-run-name $WANDB_RUN_NAME
     fi
 
-=======
-    # deepspeed --num_gpus $NUM_GPUS train_model.py \
-    #     --max-seq-len $MAX_SEQ_LEN \
-    #     --output-dir "$RUN_FOLDER" \
-    #     --iter $i
->>>>>>> e4f91d77
 
     # current_checkpoint="$CHECKPOINT_FOLDER/$i/model"
 
