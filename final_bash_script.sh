#!/bin/bash

# Base directory for storing runs
BASE_DIR="training_runs"

# Get current date and time
CURRENT_DATE=$(date +"%Y-%m-%d")
CURRENT_TIME=$(date +"%H-%M-%S")

# Define directories
DAY_FOLDER="$BASE_DIR/$CURRENT_DATE"
RUN_FOLDER="$DAY_FOLDER/$CURRENT_TIME"
DATA_FOLDER="$RUN_FOLDER/data"
CHECKPOINT_FOLDER="$RUN_FOLDER/checkpoints"
LOG_FOLDER="$RUN_FOLDER/logging"

# Create necessary directories
mkdir -p "$DATA_FOLDER" "$CHECKPOINT_FOLDER" "$LOG_FOLDER"


# Number of iterations for training loop
<<<<<<< HEAD
NUM_ITERATIONS=1  # Change as needed
=======
NUM_ITERATIONS=15  # Change as needed
>>>>>>> 66241466

# List of environments (passed as args)
ENV_IDS=("TicTacToe-v0")
EVAL_ENV_IDS=("ConnectFour-v0")
EVAL_EPISODES=128 #0 #20

# Maximum sequence length
<<<<<<< HEAD
MAX_SEQ_LEN=4096
EPISODES_PER_ITER=16384 #512 #100 #100
=======
MAX_SEQ_LEN=8192
EPISODES_PER_ITER=100 #100 #100
>>>>>>> 66241466
current_checkpoint="deepseek-ai/DeepSeek-R1-Distill-Qwen-1.5B"

# Number of GPUs to use (set dynamically)
NUM_GPUS_REQUESTED=4  # Change this to set how many GPUs to use

# Detect number of GPUs
NUM_GPUS_AVAILABLE=$(nvidia-smi --query-gpu=name --format=csv,noheader | wc -l)
echo "Detected $NUM_GPUS_AVAILABLE GPUs."

# Ensure we don't request more GPUs than available
if [ "$NUM_GPUS_REQUESTED" -gt "$NUM_GPUS_AVAILABLE" ]; then
    echo "Warning: Requested $NUM_GPUS_REQUESTED GPUs, but only $NUM_GPUS_AVAILABLE available."
    NUM_GPUS=$NUM_GPUS_AVAILABLE
else
    NUM_GPUS=$NUM_GPUS_REQUESTED
fi
GPU_IDS=$(seq -s, 0 $((NUM_GPUS - 1)))  # Generates "0,1" for 2 GPUs, etc.


echo "Starting RL training loop for $NUM_ITERATIONS iterations..."
echo "with environments: $ENV_IDS"
echo "Using GPUs: $GPU_IDS"

for ((i=1; i<=NUM_ITERATIONS; i++)); do
    echo "=== Iteration $i ==="

    # Run data collection
    CUDA_VISIBLE_DEVICES=$GPU_IDS python3 collect_data.py \
        --checkpoint $current_checkpoint\
        --episodes $EPISODES_PER_ITER \
        --max-seq-len $MAX_SEQ_LEN \
        --env-ids "${ENV_IDS[@]}" \
        --output-dir "$RUN_FOLDER" \
        --iter $i \
        #--run-eval \
        #--eval-env-ids "${EVAL_ENV_IDS[@]}" \
        #--eval-episodes $EVAL_EPISODES

    echo "[Training] Running training script..."
    
    # Run training script (modify with actual script path & arguments)
    # deepspeed --num_gpus $NUM_GPUS train_model.py \
    #     --max-seq-len $MAX_SEQ_LEN \
    #     --output-dir "$RUN_FOLDER" \
    #     --iter $i

    # current_checkpoint="$CHECKPOINT_FOLDER/$i/model"

    echo "=== Completed Iteration $i ==="
done

echo "Training loop finished!"


<|MERGE_RESOLUTION|>--- conflicted
+++ resolved
@@ -19,11 +19,7 @@
 
 
 # Number of iterations for training loop
-<<<<<<< HEAD
 NUM_ITERATIONS=1  # Change as needed
-=======
-NUM_ITERATIONS=15  # Change as needed
->>>>>>> 66241466
 
 # List of environments (passed as args)
 ENV_IDS=("TicTacToe-v0")
@@ -31,13 +27,8 @@
 EVAL_EPISODES=128 #0 #20
 
 # Maximum sequence length
-<<<<<<< HEAD
 MAX_SEQ_LEN=4096
 EPISODES_PER_ITER=16384 #512 #100 #100
-=======
-MAX_SEQ_LEN=8192
-EPISODES_PER_ITER=100 #100 #100
->>>>>>> 66241466
 current_checkpoint="deepseek-ai/DeepSeek-R1-Distill-Qwen-1.5B"
 
 # Number of GPUs to use (set dynamically)
